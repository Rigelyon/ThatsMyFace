import io

import numpy as np
import streamlit as st
from PIL import Image

from modules.encryption import decrypt_watermark
<<<<<<< HEAD
from modules.face_recognition import get_face_embedding, detect_faces
=======
from modules.face_recognition import get_face_embedding
>>>>>>> 4c8cdcce
from modules.fuzzy_extractor import regenerate_key_from_helper
from modules.utils import deserialize_helper_data
from modules.watermarking import extract_watermark, detect_watermark


def display_extract_watermark_page(debug_mode=False):
    st.header("Extract Watermark")

    # Upload authentication face
    st.subheader("1. Upload Authentication Face")
    auth_face = st.file_uploader("Upload a face image for authentication (can be different from the one used for embedding)",
                                 type=["jpg", "jpeg", "png"])
    
    # Anti-spoofing option
    anti_spoofing = st.checkbox("Enable Anti-Spoofing Detection", value=True, 
                               help="When enabled, the system will check if the face is real (not a printed photo or digital screen)")

    # Upload helper data file
    st.subheader("2. Upload Helper Data File")
    helper_file = st.file_uploader("Upload the helper data file generated during watermark embedding",
                                   type=["bin"])

    # Upload watermarked image
    st.subheader("3. Upload Watermarked Image")
    watermarked_file = st.file_uploader("Upload the watermarked image",
                                        type=["jpg", "jpeg", "png"])

    if st.button("Extract Watermark", disabled=not (auth_face and helper_file and watermarked_file)):
        try:
            # Process the authentication face
            auth_image = Image.open(auth_face)
            auth_image_array = np.array(auth_image)

            # Check for spoofing if enabled
            if anti_spoofing:
                faces = detect_faces(auth_image_array, anti_spoofing=True)
                if faces and not faces[0].get("is_real", True):
                    st.error("❌ SPOOFING DETECTED: The authentication face appears to be fake (possibly a printed photo or screen)")
                    st.warning("For security reasons, processing will be aborted. Please use a real face photo.")
                    return
            
            # Get embedding for encryption key generation
            embedding = get_face_embedding(auth_image_array, anti_spoofing=anti_spoofing)
            
            if embedding is None:
                if anti_spoofing:
                    st.error("Could not detect a face in the authentication image or spoofing was detected.")
                    st.info("If you're using a legitimate photo of a real person, try disabling anti-spoofing or use a different photo.")
                else:
                    st.error("Could not detect a face in the authentication image.")
            else:
                # Load helper data
                helper_data = deserialize_helper_data(helper_file.getvalue())

                # Debug: Show helper data information
                if debug_mode:
                    st.write("DEBUG: Helper data loaded:", {
                        'error_tolerance': helper_data.get('error_tolerance'),
                        'original_vector_shape': helper_data.get('vector_shape'),
                        'original_mean': helper_data.get('vector_mean'),
                        'original_std': helper_data.get('vector_std')
                    })
                    st.write("DEBUG: Current face embedding stats:", {
                        'mean': float(np.mean(embedding)),
                        'std': float(np.std(embedding)),
                        'min': float(np.min(embedding)),
                        'max': float(np.max(embedding)),
                        'shape': embedding.shape
                    })

                # Generate encryption key from face embedding using helper data
                encryption_key = regenerate_key_from_helper(embedding, helper_data)

                if encryption_key is None:
                    st.error("Failed to regenerate key. The face may be too different from the original one.")
                    st.info("Try using a clearer photo of the same person or adjust error tolerance during embedding.")
                else:
                    # Debug: Show key information
                    if debug_mode:
                        st.write("DEBUG: Regenerated key (first 8 bytes hex):", encryption_key[:8].hex())

                    # Extract watermark
                    watermarked_img = Image.open(watermarked_file)

                    # First detect if image likely contains a watermark
                    has_watermark = detect_watermark(watermarked_img)
                    if has_watermark:
                        st.write("Image appears to contain a watermark.")

                    if debug_mode:
                        st.write("DEBUG: Attempting to extract watermark...")
                    encrypted_watermark = extract_watermark(watermarked_img)

                    if encrypted_watermark:
                        if debug_mode:
                            st.write("DEBUG: Watermark extraction successful! Length:", len(encrypted_watermark))

                        # Decrypt watermark
                        try:
                            watermark_data = decrypt_watermark(encrypted_watermark, encryption_key)

                            if watermark_data:
                                # Determine if watermark is text or image
                                try:
                                    # Try to decode as text
                                    watermark_text = watermark_data.decode('utf-8')
                                    st.success("Watermark extracted successfully!")
                                    st.text_area("Extracted Watermark (Text)", watermark_text, height=150)
                                except UnicodeDecodeError:
                                    # If not text, treat as image
                                    try:
                                        watermark_img = Image.open(io.BytesIO(watermark_data))
                                        st.success("Watermark extracted successfully!")
                                        st.image(watermark_img, caption="Extracted Watermark (Image)", use_container_width=True)
                                    except Exception:
                                        st.error("Could not interpret the extracted watermark as text or image.")
                            else:
                                st.error("Failed to decrypt the watermark. The authentication face may not match closely enough with the one used for embedding.")
                                if debug_mode:
                                    st.info("DEBUG: Decryption returned None, suggesting the key is incorrect")
                        except Exception as e:
                            st.error(f"Failed to decrypt the watermark: {str(e)}")
                    else:
                        st.error("Could not extract a watermark from this image. This usually means either:")
                        st.markdown("""
                        - The image doesn't contain a watermark
                        - The image wasn't watermarked with this application
                        - The image was modified after watermarking (resized, cropped, compressed)
                        """)

        except Exception as e:
            st.error(f"An error occurred during extraction: {str(e)}")<|MERGE_RESOLUTION|>--- conflicted
+++ resolved
@@ -5,11 +5,7 @@
 from PIL import Image
 
 from modules.encryption import decrypt_watermark
-<<<<<<< HEAD
 from modules.face_recognition import get_face_embedding, detect_faces
-=======
-from modules.face_recognition import get_face_embedding
->>>>>>> 4c8cdcce
 from modules.fuzzy_extractor import regenerate_key_from_helper
 from modules.utils import deserialize_helper_data
 from modules.watermarking import extract_watermark, detect_watermark
@@ -22,9 +18,9 @@
     st.subheader("1. Upload Authentication Face")
     auth_face = st.file_uploader("Upload a face image for authentication (can be different from the one used for embedding)",
                                  type=["jpg", "jpeg", "png"])
-    
+
     # Anti-spoofing option
-    anti_spoofing = st.checkbox("Enable Anti-Spoofing Detection", value=True, 
+    anti_spoofing = st.checkbox("Enable Anti-Spoofing Detection", value=True,
                                help="When enabled, the system will check if the face is real (not a printed photo or digital screen)")
 
     # Upload helper data file
@@ -50,10 +46,10 @@
                     st.error("❌ SPOOFING DETECTED: The authentication face appears to be fake (possibly a printed photo or screen)")
                     st.warning("For security reasons, processing will be aborted. Please use a real face photo.")
                     return
-            
+
             # Get embedding for encryption key generation
             embedding = get_face_embedding(auth_image_array, anti_spoofing=anti_spoofing)
-            
+
             if embedding is None:
                 if anti_spoofing:
                     st.error("Could not detect a face in the authentication image or spoofing was detected.")
